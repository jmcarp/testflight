package web_test

import (
	"fmt"
	"time"

	"github.com/concourse/atc"
	"github.com/concourse/testflight/helpers"

	. "github.com/onsi/ginkgo"
	. "github.com/onsi/gomega"
	. "github.com/sclevine/agouti/matchers"
)

var _ = Describe("PipelinePausing", func() {
	var (
		loadingTimeout time.Duration
	)

	Context("with a job in the configuration", func() {
		BeforeEach(func() {
			_, _, _, err := team.CreateOrUpdatePipelineConfig(pipelineName, "0", atc.Config{
				Jobs: []atc.JobConfig{
					{Name: "some-job-name"},
				},
			})
			Expect(err).NotTo(HaveOccurred())
			_, err = team.UnpausePipeline(pipelineName)
			Expect(err).NotTo(HaveOccurred())

			_, err = team.DeletePipeline("another-pipeline")
			Expect(err).NotTo(HaveOccurred())

			_, _, _, err = team.CreateOrUpdatePipelineConfig("another-pipeline", "0", atc.Config{
				Jobs: []atc.JobConfig{
					{Name: "another-job-name"},
				},
			})
			Expect(err).NotTo(HaveOccurred())

			_, err = team.UnpausePipeline("another-pipeline")
			Expect(err).NotTo(HaveOccurred())

			loadingTimeout = 10 * time.Second
		})

		AfterEach(func() {
<<<<<<< HEAD
			_, err := team.DeletePipeline("another-pipeline")
=======
			err := helpers.DeleteAllContainers(client, "another-pipeline")
			Expect(err).ToNot(HaveOccurred())

			_, err = client.DeletePipeline("another-pipeline")
>>>>>>> 612293be
			Expect(err).NotTo(HaveOccurred())
		})

		homeLink := ".js-groups li:nth-of-type(2) a"
		navList := ".js-pipelinesNav-list"

		It("can pause the pipelines", func() {
			Expect(page.Navigate(atcURL)).To(Succeed())
			Eventually(page, loadingTimeout).Should(HaveURL(atcRoute("/")))

			By("toggling the nav")
			Expect(page.Find(".js-pipelinesNav-toggle").Click()).To(Succeed())

			By("clicking another-pipeline")
			Eventually(page.All(navList).FindByLink("another-pipeline")).Should(BeFound())
			Expect(page.All(navList).FindByLink("another-pipeline").Click()).To(Succeed())
			Eventually(page, loadingTimeout).Should(HaveURL(atcRoute(fmt.Sprintf("/teams/%s/pipelines/another-pipeline", teamName))))

			By("clicking home button")
			Expect(page.Find(homeLink).Click()).To(Succeed())
			Eventually(page, loadingTimeout).Should(HaveURL(atcRoute(fmt.Sprintf("/teams/%s/pipelines/another-pipeline", teamName))))

			By("toggling the nav")
			Expect(page.Find(".js-pipelinesNav-toggle").Click()).To(Succeed())
			Eventually(page.Find("#pipeline").Text, loadingTimeout).Should(ContainSubstring("another-job-name"))

			By("pausing another-pipeline")
			spanXPath := fmt.Sprintf("//a[@href='/teams/%s/pipelines/another-pipeline']/parent::li/span", teamName)
			Eventually(page.All(navList).FindByXPath(spanXPath), loadingTimeout).Should(BeVisible())
			Expect(page.All(navList).FindByXPath(spanXPath + "[contains(@class, 'disabled')]")).To(BeFound())
			Expect(page.FindByXPath(spanXPath).Click()).To(Succeed())

			// top bar should show the pipeline is paused
			Eventually(page.Find(".js-groups.paused"), loadingTimeout).Should(BeFound())

			By("refreshing the page")
			page.Refresh()

			Eventually(page.Find(".js-groups.paused"), loadingTimeout).Should(BeFound())
			Expect(page.Find(".js-pipelinesNav-toggle").Click()).To(Succeed())

			Eventually(page.All(navList).FindByXPath(spanXPath), loadingTimeout).Should(BeVisible())
			Expect(page.All(navList).FindByXPath(spanXPath + "[contains(@class, 'enabled')]")).To(BeFound())

			By("unpausing the pipeline")
			Expect(page.FindByXPath(spanXPath).Click()).To(Succeed())
			Eventually(page.All(navList).FindByXPath(spanXPath + "[contains(@class, 'disabled')]")).Should(BeFound())

			Consistently(page.Find(".js-groups.paused")).ShouldNot(BeFound())

			By("refreshing the page")
			page.Refresh()

			By("pausing the pipeline")
			Expect(page.Find(".js-pipelinesNav-toggle").Click()).To(Succeed())
			Expect(page.FindByXPath(spanXPath).Click()).To(Succeed())
			Eventually(page.All(navList).FindByXPath(spanXPath + "[contains(@class, 'enabled')]")).Should(BeFound())
		})
	})
})<|MERGE_RESOLUTION|>--- conflicted
+++ resolved
@@ -45,14 +45,10 @@
 		})
 
 		AfterEach(func() {
-<<<<<<< HEAD
-			_, err := team.DeletePipeline("another-pipeline")
-=======
 			err := helpers.DeleteAllContainers(client, "another-pipeline")
 			Expect(err).ToNot(HaveOccurred())
 
-			_, err = client.DeletePipeline("another-pipeline")
->>>>>>> 612293be
+			_, err = team.DeletePipeline("another-pipeline")
 			Expect(err).NotTo(HaveOccurred())
 		})
 
